# This file is autogenerated, do not edit; changes may be undone by the next 'dep ensure'.


[[projects]]
  digest = "1:304cb78c285eaf02ab529ad02a257cad9b4845022915e6c82f87860ac53222d8"
  name = "github.com/alecthomas/gometalinter"
  packages = ["."]
  pruneopts = "UT"
  revision = "bae2f1293d092fd8167939d5108d1b025eaef9de"

[[projects]]
  branch = "master"
  digest = "1:c198fdc381e898e8fb62b8eb62758195091c313ad18e52a3067366e1dda2fb3c"
  name = "github.com/alecthomas/units"
  packages = ["."]
  pruneopts = "UT"
  revision = "2efee857e7cfd4f3d0138cc3cbb1b4966962b93a"

[[projects]]
  branch = "master"
  digest = "1:454adc7f974228ff789428b6dc098638c57a64aa0718f0bd61e53d3cd39d7a75"
  name = "github.com/chzyer/readline"
  packages = ["."]
  pruneopts = "UT"
  revision = "2972be24d48e78746da79ba8e24e8b488c9880de"

[[projects]]
  digest = "1:848ef40f818e59905140552cc49ff3dc1a15f955e4b56d1c5c2cc4b54dbadf0c"
  name = "github.com/client9/misspell"
  packages = [
    ".",
    "cmd/misspell",
  ]
  pruneopts = "UT"
  revision = "b90dc15cfd220ecf8bbc9043ecb928cef381f011"
  version = "v0.3.4"

[[projects]]
  digest = "1:2cd7915ab26ede7d95b8749e6b1f933f1c6d5398030684e6505940a10f31cfda"
  name = "github.com/ghodss/yaml"
  packages = ["."]
  pruneopts = "UT"
  revision = "0ca9ea5df5451ffdf184b4428c902747c2c11cd7"
  version = "v1.0.0"

[[projects]]
  branch = "master"
  digest = "1:81fda4d18a16651bf92245ce5d6178cdd99f918db30ae9794732655f0686e895"
  name = "github.com/go-chi/chi"
  packages = ["."]
  pruneopts = "UT"
  revision = "0ebf7795c516423a110473652e9ba3a59a504863"

[[projects]]
  digest = "1:b402bb9a24d108a9405a6f34675091b036c8b056aac843bf6ef2389a65c5cf48"
  name = "github.com/gogo/protobuf"
  packages = [
    "proto",
    "sortkeys",
  ]
  pruneopts = "UT"
  revision = "4cbf7e384e768b4e01799441fdf2a706a5635ae7"
  version = "v1.2.0"

[[projects]]
  branch = "travis-1.9"
  digest = "1:e8f5d9c09a7209c740e769713376abda388c41b777ba8e9ed52767e21acf379f"
  name = "github.com/golang/lint"
  packages = [
    ".",
    "golint",
  ]
  pruneopts = "UT"
  revision = "883fe33ffc4344bad1ecd881f61afd5ec5d80e0a"

[[projects]]
  digest = "1:4c0989ca0bcd10799064318923b9bc2db6b4d6338dd75f3f2d86c3511aaaf5cf"
  name = "github.com/golang/protobuf"
  packages = [
    "proto",
    "ptypes",
    "ptypes/any",
    "ptypes/duration",
    "ptypes/timestamp",
  ]
  pruneopts = "UT"
  revision = "aa810b61a9c79d51363740d207bb46cf8e620ed5"
  version = "v1.2.0"

[[projects]]
  branch = "master"
  digest = "1:3ee90c0d94da31b442dde97c99635aaafec68d0b8a3c12ee2075c6bdabeec6bb"
  name = "github.com/google/gofuzz"
  packages = ["."]
  pruneopts = "UT"
  revision = "24818f796faf91cd76ec7bddd72458fbced7a6c1"

[[projects]]
  branch = "master"
  digest = "1:239c4c7fd2159585454003d9be7207167970194216193a8a210b8d29576f19c9"
  name = "github.com/golang/protobuf"
  packages = [
    "proto",
    "ptypes",
    "ptypes/any",
    "ptypes/duration",
    "ptypes/timestamp",
  ]
  pruneopts = "UT"
  revision = "c823c79ea1570fb5ff454033735a8e68575d1d0f"

[[projects]]
  branch = "master"
  digest = "1:78ae27573e8adaf14269f9146230153a61c4b29bedc8742e464e053280dfa3d0"
  name = "github.com/google/certificate-transparency-go"
  packages = [
    ".",
    "asn1",
    "client",
    "client/configpb",
    "jsonclient",
    "tls",
    "x509",
    "x509/pkix",
  ]
  pruneopts = "UT"
  revision = "b5e3a70217c2a317c27b3c852126d0f8f29fef2b"

[[projects]]
  branch = "master"
  digest = "1:750e747d0aad97b79f4a4e00034bae415c2ea793fd9e61438d966ee9c79579bf"
  name = "github.com/google/shlex"
  packages = ["."]
  pruneopts = "UT"
  revision = "6f45313302b9c56850fc17f99e40caebce98c716"

[[projects]]
  branch = "master"
  digest = "1:824d147914b40e56e9e1eebd602bc6bb9761989d52fd8e4a498428467980eb17"
  name = "github.com/gordonklaus/ineffassign"
  packages = ["."]
  pruneopts = "UT"
  revision = "1003c8bd00dc2869cb5ca5282e6ce33834fed514"

[[projects]]
  digest = "1:3e551bbb3a7c0ab2a2bf4660e7fcad16db089fdcfbb44b0199e62838038623ea"
  name = "github.com/json-iterator/go"
  packages = ["."]
  pruneopts = "UT"
  revision = "1624edc4454b8682399def8740d46db5e4362ba4"
  version = "v1.1.5"

[[projects]]
  branch = "master"
  digest = "1:e51f40f0c19b39c1825eadd07d5c0a98a2ad5942b166d9fc4f54750ce9a04810"
  name = "github.com/juju/ansiterm"
  packages = [
    ".",
    "tabwriter",
  ]
  pruneopts = "UT"
  revision = "720a0952cc2ac777afc295d9861263e2a4cf96a1"

[[projects]]
  digest = "1:0a69a1c0db3591fcefb47f115b224592c8dfa4368b7ba9fae509d5e16cdc95c8"
  name = "github.com/konsorten/go-windows-terminal-sequences"
  packages = ["."]
  pruneopts = "UT"
  revision = "5c8c8bd35d3832f5d134ae1e1e375b69a4d25242"
  version = "v1.0.1"

[[projects]]
  branch = "master"
  digest = "1:bb08c7bb1c7224636b1a00639f079ed4391eb822945f26db74b8d8ee3f14d991"
  name = "github.com/lunixbochs/vtclean"
  packages = ["."]
  pruneopts = "UT"
  revision = "2d01aacdc34a083dca635ba869909f5fc0cd4f41"

[[projects]]
  digest = "1:2a2a76072bd413b3484a0b5bb2fbb078b0b7dd8950e9276c900e14dce2354679"
  name = "github.com/manifoldco/promptui"
  packages = [
    ".",
    "list",
    "screenbuf",
  ]
  pruneopts = "UT"
  revision = "20f2a94120aa14a334121a6de66616a7fa89a5cd"
  version = "v0.3.2"

[[projects]]
  digest = "1:c658e84ad3916da105a761660dcaeb01e63416c8ec7bc62256a9b411a05fcd67"
  name = "github.com/mattn/go-colorable"
  packages = ["."]
  pruneopts = "UT"
  revision = "167de6bfdfba052fa6b2d3664c8f5272e23c9072"
  version = "v0.0.9"

[[projects]]
  digest = "1:0981502f9816113c9c8c4ac301583841855c8cf4da8c72f696b3ebedf6d0e4e5"
  name = "github.com/mattn/go-isatty"
  packages = ["."]
  pruneopts = "UT"
  revision = "6ca4dbf54d38eea1a992b3c722a76a5d1c4cb25c"
  version = "v0.0.4"

[[projects]]
  digest = "1:33422d238f147d247752996a26574ac48dcf472976eda7f5134015f06bf16563"
  name = "github.com/modern-go/concurrent"
  packages = ["."]
  pruneopts = "UT"
  revision = "bacd9c7ef1dd9b15be4a9909b8ac7a4e313eec94"
  version = "1.0.3"

[[projects]]
  digest = "1:e32bdbdb7c377a07a9a46378290059822efdce5c8d96fe71940d87cb4f918855"
  name = "github.com/modern-go/reflect2"
  packages = ["."]
  pruneopts = "UT"
  revision = "4b7aa43c6742a2c18fdef89dd197aaae7dac7ccd"
  version = "1.0.1"

[[projects]]
  digest = "1:266d082179f3a29a4bdcf1dcc49d4a304f5c7107e65bd22d1fecacf45f1ac348"
  name = "github.com/newrelic/go-agent"
  packages = [
    ".",
    "internal",
    "internal/cat",
    "internal/jsonx",
    "internal/logger",
    "internal/sysinfo",
    "internal/utilization",
  ]
  pruneopts = "UT"
  revision = "f5bce3387232559bcbe6a5f8227c4bf508dac1ba"
  version = "v1.11.0"

[[projects]]
  digest = "1:07140002dbf37da92090f731b46fa47be4820b82fe5c14a035203b0e813d0ec2"
  name = "github.com/nicksnyder/go-i18n"
  packages = [
    "i18n",
    "i18n/bundle",
    "i18n/language",
    "i18n/translation",
  ]
  pruneopts = "UT"
  revision = "0dc1626d56435e9d605a29875701721c54bc9bbd"
  version = "v1.10.0"

[[projects]]
  digest = "1:95741de3af260a92cc5c7f3f3061e85273f5a81b5db20d4bd68da74bd521675e"
  name = "github.com/pelletier/go-toml"
  packages = ["."]
  pruneopts = "UT"
  revision = "c01d1270ff3e442a8a57cddc1c92dc1138598194"
  version = "v1.2.0"

[[projects]]
  digest = "1:40e195917a951a8bf867cd05de2a46aaf1806c50cf92eebf4c16f78cd196f747"
  name = "github.com/pkg/errors"
  packages = ["."]
  pruneopts = "UT"
  revision = "645ef00459ed84a119197bfb8d8205042c6df63d"
  version = "v0.8.0"

[[projects]]
  digest = "1:2e76a73cb51f42d63a2a1a85b3dc5731fd4faf6821b434bd0ef2c099186031d6"
  name = "github.com/rs/xid"
  packages = ["."]
  pruneopts = "UT"
  revision = "15d26544def341f036c5f8dca987a4cbe575032c"
  version = "v1.2.1"

[[projects]]
  branch = "master"
  digest = "1:8baa3b16f20963c54e296627ea1dabfd79d1b486f81baf8759e99d73bddf2687"
  name = "github.com/samfoo/ansi"
  packages = ["."]
  pruneopts = "UT"
  revision = "b6bd2ded7189ce35bc02233b554eb56a5146af73"

[[projects]]
  branch = "master"
  digest = "1:def689e73e9252f6f7fe66834a76751a41b767e03daab299e607e7226c58a855"
  name = "github.com/shurcooL/sanitized_anchor_name"
  packages = ["."]
  pruneopts = "UT"
  revision = "86672fcb3f950f35f2e675df2240550f2a50762f"

[[projects]]
  digest = "1:3f53e9e4dfbb664cd62940c9c4b65a2171c66acd0b7621a1a6b8e78513525a52"
  name = "github.com/sirupsen/logrus"
  packages = ["."]
  pruneopts = "UT"
  revision = "ad15b42461921f1fb3529b058c6786c6a45d5162"
  version = "v1.1.1"

[[projects]]
  branch = "master"
  digest = "1:4d1f0640875aefefdb2151f297c144518a71f5729c4b9f9423f09df501f699c5"
  name = "github.com/smallstep/assert"
  packages = ["."]
  pruneopts = "UT"
  revision = "de77670473b5492f5d0bce155b5c01534c2d13f7"

[[projects]]
<<<<<<< HEAD
  branch = "certificate-transparency"
  digest = "1:69522074a16a54ae22fedb069684d11dd63a138f25e2114869448b0b7f18aba6"
=======
  branch = "master"
  digest = "1:17d4424defbc718315d61e296841867ff76b3e03a941b41fdddbae11a7d47746"
>>>>>>> 37d7231e
  name = "github.com/smallstep/cli"
  packages = [
    "command",
    "config",
    "crypto/keys",
    "crypto/pemutil",
    "crypto/randutil",
    "crypto/tlsutil",
    "crypto/x509util",
    "errs",
    "jose",
    "pkg/blackfriday",
    "pkg/x509",
    "token",
    "token/provision",
    "ui",
    "usage",
    "utils",
  ]
  pruneopts = "UT"
<<<<<<< HEAD
  revision = "6b8779be9192115a5bafc768881bb44fc9d07320"
=======
  revision = "fe87ac01926afb1a518a98d4768fded646bddce1"
>>>>>>> 37d7231e

[[projects]]
  branch = "master"
  digest = "1:ba52e5a5fb800ce55108b7a5f181bb809aab71c16736051312b0aa969f82ad39"
  name = "github.com/tsenart/deadcode"
  packages = ["."]
  pruneopts = "UT"
  revision = "210d2dc333e90c7e3eedf4f2242507a8e83ed4ab"

[[projects]]
  branch = "master"
  digest = "1:6743b69de0d73e91004e4e201cf4965b59a0fa5caf6f0ffbe0cb9ee8807738a7"
  name = "github.com/urfave/cli"
  packages = ["."]
  pruneopts = "UT"
  revision = "b67dcf995b6a7b7f14fad5fcb7cc5441b05e814b"

[[projects]]
  branch = "master"
  digest = "1:a068d4e48e0f2e172903d25b6e066815fa8efd4b01102aec4c741f02a9650c03"
  name = "golang.org/x/crypto"
  packages = [
    "cryptobyte",
    "cryptobyte/asn1",
    "ed25519",
    "ed25519/internal/edwards25519",
    "pbkdf2",
    "ssh/terminal",
  ]
  pruneopts = "UT"
  revision = "4d3f4d9ffa16a13f451c3b2999e9c49e9750bf06"

[[projects]]
  branch = "master"
<<<<<<< HEAD
  digest = "1:1e410bfb4911c25c42e44b123b1ce705e39644a6b2ef8a3b45f6b60161e9819c"
  name = "golang.org/x/net"
  packages = [
    "context",
    "context/ctxhttp",
=======
  digest = "1:2f7468b0b3fd7d926072f0dcbb6ec81e337278b4e5de639d017e54f785f0b475"
  name = "golang.org/x/net"
  packages = [
    "context",
>>>>>>> 37d7231e
    "html",
    "html/atom",
    "http/httpguts",
    "http2",
    "http2/hpack",
    "idna",
    "internal/timeseries",
    "trace",
  ]
  pruneopts = "UT"
  revision = "c44066c5c816ec500d459a2a324a753f78531ae0"

[[projects]]
  branch = "master"
  digest = "1:417d27a82efb8473554234a282be33d23b0d6adc121e636b55950f913ac071d6"
  name = "golang.org/x/sys"
  packages = [
    "unix",
    "windows",
  ]
  pruneopts = "UT"
  revision = "9b800f95dbbc54abff0acf7ee32d88ba4e328c89"

[[projects]]
  digest = "1:a2ab62866c75542dd18d2b069fec854577a20211d7c0ea6ae746072a1dccdd18"
  name = "golang.org/x/text"
  packages = [
    "collate",
    "collate/build",
    "internal/colltab",
    "internal/gen",
    "internal/tag",
    "internal/triegen",
    "internal/ucd",
    "language",
    "secure/bidirule",
    "transform",
    "unicode/bidi",
    "unicode/cldr",
    "unicode/norm",
    "unicode/rangetable",
  ]
  pruneopts = "UT"
  revision = "f21a4dfb5e38f5895301dc265a8def02365cc3d0"
  version = "v0.3.0"

[[projects]]
  branch = "master"
  digest = "1:384310e8a567edf6d5406d93318f9460c2d8db1a07ff5b6fece95b224343e7f1"
  name = "golang.org/x/tools"
  packages = [
    "go/ast/astutil",
    "go/gcexportdata",
    "go/internal/gcimporter",
    "go/types/typeutil",
  ]
  pruneopts = "UT"
  revision = "3a10b9bf0a52df7e992a8c3eb712a86d3c896c75"

[[projects]]
  branch = "master"
  digest = "1:077c1c599507b3b3e9156d17d36e1e61928ee9b53a5b420f10f28ebd4a0b275c"
  name = "google.golang.org/genproto"
  packages = ["googleapis/rpc/status"]
  pruneopts = "UT"
  revision = "4b09977fb92221987e99d190c8f88f2c92727a29"

[[projects]]
  digest = "1:9ab5a33d8cb5c120602a34d2e985ce17956a4e8c2edce7e6961568f95e40c09a"
  name = "google.golang.org/grpc"
  packages = [
    ".",
    "balancer",
    "balancer/base",
    "balancer/roundrobin",
    "binarylog/grpc_binarylog_v1",
    "codes",
    "connectivity",
    "credentials",
    "credentials/internal",
    "encoding",
    "encoding/proto",
    "grpclog",
    "internal",
    "internal/backoff",
    "internal/binarylog",
    "internal/channelz",
    "internal/envconfig",
    "internal/grpcrand",
    "internal/grpcsync",
    "internal/syscall",
    "internal/transport",
    "keepalive",
    "metadata",
    "naming",
    "peer",
    "resolver",
    "resolver/dns",
    "resolver/passthrough",
    "stats",
    "status",
    "tap",
  ]
  pruneopts = "UT"
  revision = "a02b0774206b209466313a0b525d2c738fe407eb"
  version = "v1.18.0"

[[projects]]
  digest = "1:39efb07a0d773dc09785b237ada4e10b5f28646eb6505d97bc18f8d2ff439362"
  name = "gopkg.in/alecthomas/kingpin.v3-unstable"
  packages = ["."]
  pruneopts = "UT"
  revision = "63abe20a23e29e80bbef8089bd3dee3ac25e5306"

[[projects]]
  digest = "1:2d1fbdc6777e5408cabeb02bf336305e724b925ff4546ded0fa8715a7267922a"
  name = "gopkg.in/inf.v0"
  packages = ["."]
  pruneopts = "UT"
  revision = "d2d2541c53f18d2a059457998ce2876cc8e67cbf"
  version = "v0.9.1"

[[projects]]
  digest = "1:7fbe10f3790dc4e6296c7c844c5a9b35513e5521c29c47e10ba99cd2956a2719"
  name = "gopkg.in/square/go-jose.v2"
  packages = [
    ".",
    "cipher",
    "json",
    "jwt",
  ]
  pruneopts = "UT"
  revision = "ef984e69dd356202fd4e4910d4d9c24468bdf0b8"
  version = "v2.1.9"

[[projects]]
  digest = "1:342378ac4dcb378a5448dd723f0784ae519383532f5e70ade24132c4c8693202"
  name = "gopkg.in/yaml.v2"
  packages = ["."]
  pruneopts = "UT"
  revision = "5420a8b6744d3b0345ab293f6fcba19c978f1183"
  version = "v2.2.1"

[[projects]]
  branch = "master"
  digest = "1:767b6c0b2c1d9487ee50cb8df1d0fdebf06ac0b19b723f6489d388e7b47c962d"
  name = "k8s.io/api"
  packages = [
    "admission/v1beta1",
    "authentication/v1",
    "core/v1",
  ]
  pruneopts = "UT"
  revision = "de494049e22a9ccf748c5bbda7492f42f344d0cd"

[[projects]]
  branch = "master"
  digest = "1:5eb353533eaebdfec2392210ab218a389965ba5d4dc02b4aef87b9549e5d0f84"
  name = "k8s.io/apimachinery"
  packages = [
    "pkg/api/resource",
    "pkg/apis/meta/v1",
    "pkg/apis/meta/v1/unstructured",
    "pkg/conversion",
    "pkg/conversion/queryparams",
    "pkg/fields",
    "pkg/labels",
    "pkg/runtime",
    "pkg/runtime/schema",
    "pkg/runtime/serializer",
    "pkg/runtime/serializer/json",
    "pkg/runtime/serializer/protobuf",
    "pkg/runtime/serializer/recognizer",
    "pkg/runtime/serializer/versioning",
    "pkg/selection",
    "pkg/types",
    "pkg/util/errors",
    "pkg/util/framer",
    "pkg/util/intstr",
    "pkg/util/json",
    "pkg/util/naming",
    "pkg/util/net",
    "pkg/util/runtime",
    "pkg/util/sets",
    "pkg/util/validation",
    "pkg/util/validation/field",
    "pkg/util/yaml",
    "pkg/watch",
    "third_party/forked/golang/reflect",
  ]
  pruneopts = "UT"
  revision = "4b3b852955ebe47857fcf134b531b23dd8f3e793"

[[projects]]
  digest = "1:72fd56341405f53c745377e0ebc4abeff87f1a048e0eea6568a20212650f5a82"
  name = "k8s.io/klog"
  packages = ["."]
  pruneopts = "UT"
  revision = "71442cd4037d612096940ceb0f3fec3f7fff66e0"
  version = "v0.2.0"

[[projects]]
  digest = "1:7719608fe0b52a4ece56c2dde37bedd95b938677d1ab0f84b8a7852e4c59f849"
  name = "sigs.k8s.io/yaml"
  packages = ["."]
  pruneopts = "UT"
  revision = "fd68e9863619f6ec2fdd8625fe1f02e7c877e480"
  version = "v1.1.0"

[solve-meta]
  analyzer-name = "dep"
  analyzer-version = 1
  input-imports = [
    "github.com/alecthomas/gometalinter",
    "github.com/client9/misspell/cmd/misspell",
    "github.com/ghodss/yaml",
    "github.com/go-chi/chi",
    "github.com/golang/lint/golint",
<<<<<<< HEAD
    "github.com/google/certificate-transparency-go",
    "github.com/google/certificate-transparency-go/client",
    "github.com/google/certificate-transparency-go/jsonclient",
    "github.com/google/certificate-transparency-go/tls",
    "github.com/google/certificate-transparency-go/x509",
=======
    "github.com/golang/protobuf/proto",
>>>>>>> 37d7231e
    "github.com/gordonklaus/ineffassign",
    "github.com/newrelic/go-agent",
    "github.com/pkg/errors",
    "github.com/rs/xid",
    "github.com/sirupsen/logrus",
    "github.com/smallstep/assert",
    "github.com/smallstep/cli/config",
    "github.com/smallstep/cli/crypto/keys",
    "github.com/smallstep/cli/crypto/pemutil",
    "github.com/smallstep/cli/crypto/randutil",
    "github.com/smallstep/cli/crypto/tlsutil",
    "github.com/smallstep/cli/crypto/x509util",
    "github.com/smallstep/cli/errs",
    "github.com/smallstep/cli/jose",
    "github.com/smallstep/cli/pkg/x509",
    "github.com/smallstep/cli/token",
    "github.com/smallstep/cli/token/provision",
    "github.com/smallstep/cli/usage",
    "github.com/tsenart/deadcode",
    "github.com/urfave/cli",
    "golang.org/x/net/context",
    "golang.org/x/net/http2",
    "google.golang.org/grpc",
    "google.golang.org/grpc/credentials",
    "google.golang.org/grpc/peer",
    "gopkg.in/square/go-jose.v2",
    "gopkg.in/square/go-jose.v2/jwt",
    "k8s.io/api/admission/v1beta1",
    "k8s.io/api/core/v1",
    "k8s.io/apimachinery/pkg/apis/meta/v1",
    "k8s.io/apimachinery/pkg/runtime",
    "k8s.io/apimachinery/pkg/runtime/serializer",
  ]
  solver-name = "gps-cdcl"
  solver-version = 1<|MERGE_RESOLUTION|>--- conflicted
+++ resolved
@@ -307,13 +307,8 @@
   revision = "de77670473b5492f5d0bce155b5c01534c2d13f7"
 
 [[projects]]
-<<<<<<< HEAD
   branch = "certificate-transparency"
   digest = "1:69522074a16a54ae22fedb069684d11dd63a138f25e2114869448b0b7f18aba6"
-=======
-  branch = "master"
-  digest = "1:17d4424defbc718315d61e296841867ff76b3e03a941b41fdddbae11a7d47746"
->>>>>>> 37d7231e
   name = "github.com/smallstep/cli"
   packages = [
     "command",
@@ -334,11 +329,7 @@
     "utils",
   ]
   pruneopts = "UT"
-<<<<<<< HEAD
   revision = "6b8779be9192115a5bafc768881bb44fc9d07320"
-=======
-  revision = "fe87ac01926afb1a518a98d4768fded646bddce1"
->>>>>>> 37d7231e
 
 [[projects]]
   branch = "master"
@@ -373,18 +364,10 @@
 
 [[projects]]
   branch = "master"
-<<<<<<< HEAD
-  digest = "1:1e410bfb4911c25c42e44b123b1ce705e39644a6b2ef8a3b45f6b60161e9819c"
-  name = "golang.org/x/net"
-  packages = [
-    "context",
-    "context/ctxhttp",
-=======
   digest = "1:2f7468b0b3fd7d926072f0dcbb6ec81e337278b4e5de639d017e54f785f0b475"
   name = "golang.org/x/net"
   packages = [
     "context",
->>>>>>> 37d7231e
     "html",
     "html/atom",
     "http/httpguts",
@@ -603,15 +586,11 @@
     "github.com/ghodss/yaml",
     "github.com/go-chi/chi",
     "github.com/golang/lint/golint",
-<<<<<<< HEAD
     "github.com/google/certificate-transparency-go",
     "github.com/google/certificate-transparency-go/client",
     "github.com/google/certificate-transparency-go/jsonclient",
     "github.com/google/certificate-transparency-go/tls",
     "github.com/google/certificate-transparency-go/x509",
-=======
-    "github.com/golang/protobuf/proto",
->>>>>>> 37d7231e
     "github.com/gordonklaus/ineffassign",
     "github.com/newrelic/go-agent",
     "github.com/pkg/errors",
